--- conflicted
+++ resolved
@@ -1,59 +1,55 @@
-[build-system]
-requires = ["hatchling"]
-build-backend = "hatchling.build"
-
-[project]
-name = "massipipe"
-version = "0.1.0"
-dependencies = [
-<<<<<<< HEAD
-  "matplotlib",
-=======
-  "ipykernel",
->>>>>>> c76c597b
-  "numpy",
-  "pyproj",
-  "pyyaml",
-  "rasterio",
-  "spectral",
-  "scipy",
-  "schema"
-]
-requires-python = ">=3.8"
-authors = [
-  {name = "Martin H. Skjelvareid"},
-]
-maintainers = [
-  {name = "Martin H. Skjelvareid"}
-]
-description = "PIpeline and library for processing hyperspectral images acquired with a Resonon Pika L imager. The pipeline was developed as part of the MASSIMAL project; Mapping of Algae and Seagrass using Spectral Imaging and MAchine Learning."
-readme = "README.md"
-license = {file = "LICENSE"}
-keywords = ["hyperspectral", "uav", "radiance","irradiance","sun glint", "sky glint", "georeference", "ENVI", "GeoTIFF", "Resonon", "Pika L"]
-classifiers = [
-  "Programming Language :: Python"
-]
-
-[project.optional-dependencies]
-dev = [
-  "jupyterlab",
-  "pytest",
-  "ruff",
-  "numpydoc-linter",
-  "mkdocs",
-  "mkdocstrings-python",
-  "mkdocs-material"
-]
-
-[project.urls]
-Repository = "https://github.com/mh-skjelvareid/massipipe"
-
-[tool.ruff]
-line-length = 88
-
-[tool.ruff.lint]
-select = ["E", "I"]
-
-[tool.ruff.format]
-docstring-code-format = true
-docstring-code-line-length = 88
+[build-system]
+requires = ["hatchling"]
+build-backend = "hatchling.build"
+
+[project]
+name = "massipipe"
+version = "0.1.0"
+dependencies = [
+  "ipykernel",
+  "numpy",
+  "pyproj",
+  "pyyaml",
+  "rasterio",
+  "spectral",
+  "scipy",
+  "schema"
+]
+requires-python = ">=3.8"
+authors = [
+  {name = "Martin H. Skjelvareid"},
+]
+maintainers = [
+  {name = "Martin H. Skjelvareid"}
+]
+description = "PIpeline and library for processing hyperspectral images acquired with a Resonon Pika L imager. The pipeline was developed as part of the MASSIMAL project; Mapping of Algae and Seagrass using Spectral Imaging and MAchine Learning."
+readme = "README.md"
+license = {file = "LICENSE"}
+keywords = ["hyperspectral", "uav", "radiance","irradiance","sun glint", "sky glint", "georeference", "ENVI", "GeoTIFF", "Resonon", "Pika L"]
+classifiers = [
+  "Programming Language :: Python"
+]
+
+[project.optional-dependencies]
+dev = [
+  "jupyterlab",
+  "pytest",
+  "ruff",
+  "numpydoc-linter",
+  "mkdocs",
+  "mkdocstrings-python",
+  "mkdocs-material"
+]
+
+[project.urls]
+Repository = "https://github.com/mh-skjelvareid/massipipe"
+
+[tool.ruff]
+line-length = 88
+
+[tool.ruff.lint]
+select = ["E", "I"]
+
+[tool.ruff.format]
+docstring-code-format = true
+docstring-code-line-length = 88